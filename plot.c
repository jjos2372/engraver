--- conflicted
+++ resolved
@@ -357,11 +357,7 @@
 /* {{{ usage */
 
 void usage(char **argv) {
-<<<<<<< HEAD
     printf("Usage: %s -k KEY [ -x CORE ] [-d DIRECTORY] [-s STARTNONCE] [-n NONCES] [-m STAGGERSIZE] [-t THREADS] [-b MAXMEMORY] [-p PLOTFILESIZE] [-a] [-R]\n\n", argv[0]);
-=======
-    printf("Usage: %s -k KEY [ -x CORE ] [-d DIRECTORY] [-s STARTNONCE] [-n NONCES] [-m STAGGERSIZE] [-t THREADS] [-a] [-R] [-v]\n\n", argv[0]);
->>>>>>> 864a419a
     printf("   see README.md\n");
     exit(-1);
 }
@@ -837,14 +833,8 @@
 
         for (i = 0; i < threads; i++) {
             nonceoffset[i] = startnonce + i * noncesperthread;
-<<<<<<< HEAD
-
-            if (pthread_create(&worker[i], NULL, work_i, &nonceoffset[i])) {
-                printf("Error creating thread. Out of memory? Try lower stagger size / fewer threads\n");
-=======
             if (pthread_create(&worker[i], &stackSizeAttribute, work_i, &nonceoffset[i])) {
                 printf("Error creating thread. Out of memory? Try lower stagger size / less threads\n");
->>>>>>> 864a419a
                 exit(-1);
             }
         }
